--- conflicted
+++ resolved
@@ -11,11 +11,7 @@
 from math import log2
 from re import fullmatch, findall
 
-<<<<<<< HEAD
-__version__ = "0.4.2"
-=======
 __version__ = "0.5.0"
->>>>>>> ae66f888
 
 
 def select(source, n, randbelow=randbelow):
